--- conflicted
+++ resolved
@@ -16,10 +16,7 @@
     "dev:setup": "turbo -F @SYMLog/backend dev:setup"
   },
   "dependencies": {
-<<<<<<< HEAD
-=======
     "@ai-sdk/react": "^2.0.0",
->>>>>>> 755fde03
     "pino-pretty": "^13.1.1"
   },
   "devDependencies": {
